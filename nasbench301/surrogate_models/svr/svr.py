--- conflicted
+++ resolved
@@ -6,13 +6,9 @@
 from sklearn.svm import SVR as sklearn_SVR
 import matplotlib.pyplot as plt
 
-<<<<<<< HEAD
-from nasbench301.surrogate_models.surrogate_model import SurrogateModel
-=======
 from nasbench301.surrogate_models import utils
 from nasbench301.surrogate_models.surrogate_model import SurrogateModel
 
->>>>>>> 3d58d1b4
 
 class SVR(SurrogateModel):
     def __init__(self, data_root, log_dir, seed, model_config, data_config):
