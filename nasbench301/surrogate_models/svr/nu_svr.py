--- conflicted
+++ resolved
@@ -6,13 +6,9 @@
 from sklearn.svm import NuSVR as sklearn_NuSVR
 import matplotlib.pyplot as plt
 
-<<<<<<< HEAD
-from nasbench301.surrogate_models.svr.svr import SVR
-=======
 from nasbench301.surrogate_models import utils
 from nasbench301.surrogate_models.svr.svr import SVR
 
->>>>>>> 3d58d1b4
 
 class NuSVR(SVR):
     def __init__(self, data_root, log_dir, seed, model_config, data_config):
